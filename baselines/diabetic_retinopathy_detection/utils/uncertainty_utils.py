# coding=utf-8
# Copyright 2021 The Uncertainty Baselines Authors.
#
# Licensed under the Apache License, Version 2.0 (the "License");
# you may not use this file except in compliance with the License.
# You may obtain a copy of the License at
#
#     http://www.apache.org/licenses/LICENSE-2.0
#
# Unless required by applicable law or agreed to in writing, software
# distributed under the License is distributed on an "AS IS" BASIS,
# WITHOUT WARRANTIES OR CONDITIONS OF ANY KIND, either express or implied.
# See the License for the specific language governing permissions and
# limitations under the License.

"""Uncertainty Utilities.

A set of model wrappers and evaluation utilities to determine the robustness
and quality of uncertainty estimates of the given model.

TODO @nband: convert TF methods to better use TensorArrays for faster
  TPU execution.
"""

import functools
<<<<<<< HEAD
=======
import pdb
>>>>>>> 9903ef04
from typing import Dict

import numpy as np
import tensorflow as tf
import tensorflow_probability as tfp
from scipy.stats import bernoulli

tfd = tfp.distributions


"""
Model Wrappers:
Decompose uncertainty into aleatoric and epistemic portions using 
the mutual information between the parameters and the predicted output r.v. 
"""


def predict_and_decompose_uncertainty_tf(mc_samples: tf.Tensor):
  """Given a set of MC samples, decomposes uncertainty into
    aleatoric and epistemic parts.

  Args:
    mc_samples: `tf.Tensor`, Monte Carlo samples from a sigmoid predictive
      distribution, shape [T, B] where T is the number of samples and B
      is the batch size.

  Returns:
    Dict: {
      mean: `tf.Tensor`, predictive mean, with shape [B].
      predictive_entropy: `tf.Tensor`, predictive entropy, with shape [B].
      predictive_variance: `tf.Tensor`, predictive variance, with shape [B].
      epistemic_uncertainty: `tf.Tensor`, mutual info, with shape [B].
      aleatoric_uncertainty: `tf.Tensor`, expected entropy, with shape [B].
    }
  """
  per_sample_entropies = tfd.Bernoulli(probs=mc_samples).entropy()
  expected_entropy = tf.reduce_mean(per_sample_entropies, axis=0)

  # Bernoulli output distribution
  predictive_dist = tfd.Bernoulli(probs=tf.reduce_mean(mc_samples, axis=0))

  predictive_entropy = predictive_dist.entropy()
  predictive_variance = predictive_dist.variance()
  predictive_mean = predictive_dist.mean()

  return {
    'prediction': predictive_mean,
    'predictive_entropy': predictive_entropy,
    'predictive_variance': predictive_variance,
    'epistemic_uncertainty': predictive_entropy - expected_entropy,  # MI
    'aleatoric_uncertainty': expected_entropy
  }


def predict_and_decompose_uncertainty(mc_samples: np.ndarray):
  """Given a set of MC samples, decomposes uncertainty into
    aleatoric and epistemic parts.

  Args:
    mc_samples: `np.ndarray`, Monte Carlo samples from a sigmoid predictive
      distribution, shape [T, B] where T is the number of samples and B
      is the batch size.

  Returns:
    Dict: {
      mean: `numpy.ndarray`, predictive mean, with shape [B].
      predictive_entropy: `numpy.ndarray`, predictive entropy, with shape [B].
      predictive_variance: `numpy.ndarray`, predictive variance, with shape [B].
      epistemic_uncertainty: `numpy.ndarray`, mutual info, with shape [B].
      aleatoric_uncertainty: `numpy.ndarray`, expected entropy, with shape [B].
    }
  """
  num_samples = mc_samples.shape[0]
  try:
    per_sample_entropies = np.array([
      bernoulli(mc_samples[i, :]).entropy() for i in range(num_samples)])
  except KeyboardInterrupt:
    raise
  except:
    print(mc_samples)
    print(mc_samples.shape)
    print(num_samples)
    print(bernoulli(mc_samples[0, :]))

  expected_entropy = per_sample_entropies.mean(axis=0)

  # Bernoulli output distribution
  predictive_dist = bernoulli(mc_samples.mean(axis=0))

  predictive_entropy = predictive_dist.entropy()
  predictive_variance = predictive_dist.std() ** 2
  predictive_mean = predictive_dist.mean()

  return {
    'prediction': predictive_mean,
    'predictive_entropy': predictive_entropy,
    'predictive_variance': predictive_variance,
    'epistemic_uncertainty': predictive_entropy - expected_entropy,  # MI
    'aleatoric_uncertainty': expected_entropy
  }


def variational_predict_and_decompose_uncertainty(
  x,
  model,
  training_setting,
  num_samples
):
  """Monte Carlo uncertainty estimator for a variational model,
    decomposes uncertainty into aleatoric and epistemic parts.

  Should work for all variational methods which sample from model posterior
  in each forward pass -- e.g., MC Dropout, MFVI, Radial BNNs.

  Args:
    x: `numpy.ndarray`, datapoints from input space, with shape [B, H, W, 3],
      where B the batch size and H, W the input images height and width
      accordingly.
    model: a probabilistic model (e.g., `tensorflow.keras.model`) which accepts
      input with shape [B, H, W, 3] and outputs sigmoid probability [0.0, 1.0],
      and also accepts boolean argument `training` for disabling e.g.,
      BatchNorm, Dropout at test time.
    training_setting: bool, if True, run model prediction in training mode.
      See note in docstring at top of file.
    num_samples: `int`, number of Monte Carlo samples (i.e. forward passes from
      dropout) used for the calculation of predictive mean and uncertainty.

  Returns:
    Dict: {
      prediction: `numpy.ndarray`, predictive mean, with shape [B].
      predictive_entropy: `numpy.ndarray`, predictive entropy, with shape [B].
      predictive_variance: `numpy.ndarray`, predictive variance, with shape [B].
      epistemic_uncertainty: `numpy.ndarray`, mutual info, with shape [B].
      aleatoric_uncertainty: `numpy.ndarray`, expected entropy, with shape [B].
    }
    """

  # Get shapes of data
  b, _, _, _ = x.shape

  # Monte Carlo samples from different dropout mask at test time
  # See note in docstring regarding `training` mode
  list_samples = []
  nb_trials = 0
  while len(list_samples) < num_samples:
    nb_trials += 1
    new_vals = model(x, training=training_setting)
    if np.isnan(new_vals).sum() == 0:
      list_samples.append(new_vals)
    if nb_trials == 20:
      raise ValueError(f"The model always returns nan!! {list_samples}")

  mc_samples = np.asarray([list_samples]).reshape(-1, b)

  return predict_and_decompose_uncertainty(mc_samples=mc_samples)


def variational_predict_and_decompose_uncertainty_tf(
  x,
  model,
  training_setting,
  num_samples
):
  """Monte Carlo uncertainty estimator for a variational model,
    decomposes uncertainty into aleatoric and epistemic parts.

  Should work for all variational methods which sample from model posterior
  in each forward pass -- e.g., MC Dropout, MFVI, Radial BNNs.

  Args:
    x: `tf.Tensor`, datapoints from input space, with shape [B, H, W, 3],
      where B the batch size and H, W the input images height and width
      accordingly.
    model: a probabilistic model (e.g., `tensorflow.keras.model`) which accepts
      input with shape [B, H, W, 3] and outputs sigmoid probability [0.0, 1.0],
      and also accepts boolean argument `training` for disabling e.g.,
      BatchNorm, Dropout at test time.
    training_setting: bool, if True, run model prediction in training mode.
      See note in docstring at top of file.
    num_samples: `int`, number of Monte Carlo samples (i.e. forward passes from
      dropout) used for the calculation of predictive mean and uncertainty.

  Returns:
    Dict: {
      prediction: `tf.Tensor`, predictive mean, with shape [B].
      predictive_entropy: `tf.Tensor`, predictive entropy, with shape [B].
      predictive_variance: `tf.Tensor`, predictive variance, with shape [B].
      epistemic_uncertainty: `tf.Tensor`, mutual info, with shape [B].
      aleatoric_uncertainty: `tf.Tensor`, expected entropy, with shape [B].
    }
    """

  # Get shapes of data
  b = tf.shape(x)[0]

  # Monte Carlo samples from different dropout mask at test time
  # See note in docstring regarding `training` mode
  if num_samples > 1:
    mc_samples = tf.convert_to_tensor(
      [model(x, training=training_setting) for _ in range(num_samples)])

  else:
    mc_samples = model(x, training=training_setting)

  mc_samples = tf.reshape(mc_samples, [-1, b])
  return predict_and_decompose_uncertainty_tf(mc_samples=mc_samples)


def variational_ensemble_predict_and_decompose_uncertainty(
  x,
  models,
  training_setting,
  num_samples
):
  """Monte Carlo uncertainty estimator for ensembles of variational models.
    Decomposes uncertainty into aleatoric and epistemic parts.

  Should work for all variational methods which sample from model posterior
  in each forward pass -- MC Dropout, MFVI, Radial BNNs.
  This estimator is for ensembles of the above methods.

  Args:
    x: `numpy.ndarray`, datapoints from input space, with shape [B, H, W, 3],
      where B the batch size and H, W the input images height and width
      accordingly.
    models: `iterable` of probabilistic models (e.g., `tensorflow.keras.model`),
      each of which accepts input with shape [B, H, W, 3] and outputs sigmoid
      probability [0.0, 1.0], and also accepts boolean argument `training` for
      disabling e.g., BatchNorm, Dropout at test time.
    training_setting: bool, if True, run model prediction in training mode.
      See note in docstring at top of file.
    num_samples: `int`, number of Monte Carlo samples (i.e. forward passes from
      dropout) used for the calculation of predictive mean and uncertainty.

  Returns:
    Dict: {
      prediction: `numpy.ndarray`, predictive mean, with shape [B].
      predictive_entropy: `numpy.ndarray`, predictive entropy, with shape [B].
      predictive_variance: `numpy.ndarray`, predictive variance, with shape [B].
      epistemic_uncertainty: `numpy.ndarray`, mutual info, with shape [B].
      aleatoric_uncertainty: `numpy.ndarray`, expected entropy, with shape [B].
    }
    """

  # Get shapes of data
  b, _, _, _ = x.shape

  # Monte Carlo samples from different dropout mask at
  # test time from different models
  # See note in docstring regarding `training` mode
  # pylint: disable=g-complex-comprehension
  list_samples = []
  nb_trials = 0
  i = 0
  while len(list_samples) < num_samples * len(models):
    nb_trials += 1
    model_index = i % len(models)
    model = models[model_index]
    new_vals = model(x, training=training_setting)
    if np.isnan(new_vals).sum() == 0:
      list_samples.append(new_vals)
    if nb_trials == 20:
      raise ValueError(f"The model always returns nan!! {list_samples}")
    i += 1

  mc_samples = np.asarray(list_samples).reshape(-1, b)
  # pylint: enable=g-complex-comprehension

  return predict_and_decompose_uncertainty(mc_samples=mc_samples)


def variational_ensemble_predict_and_decompose_uncertainty_tf(
  x,
  models,
  training_setting,
  num_samples
):
  """Monte Carlo uncertainty estimator for ensembles of variational models.
    Decomposes uncertainty into aleatoric and epistemic parts.

  Should work for all variational methods which sample from model posterior
  in each forward pass -- MC Dropout, MFVI, Radial BNNs.
  This estimator is for ensembles of the above methods.

  Args:
    x: `tf.Tensor`, datapoints from input space, with shape [B, H, W, 3],
      where B the batch size and H, W the input images height and width
      accordingly.
    models: `iterable` of probabilistic models (e.g., `tensorflow.keras.model`),
      each of which accepts input with shape [B, H, W, 3] and outputs sigmoid
      probability [0.0, 1.0], and also accepts boolean argument `training` for
      disabling e.g., BatchNorm, Dropout at test time.
    training_setting: bool, if True, run model prediction in training mode.
      See note in docstring at top of file.
    num_samples: `int`, number of Monte Carlo samples (i.e. forward passes from
      dropout) used for the calculation of predictive mean and uncertainty.

  Returns:
    Dict: {
      prediction: `tf.Tensor`, predictive mean, with shape [B].
      predictive_entropy: `tf.Tensor`, predictive entropy, with shape [B].
      predictive_variance: `tf.Tensor`, predictive variance, with shape [B].
      epistemic_uncertainty: `tf.Tensor`, mutual info, with shape [B].
      aleatoric_uncertainty: `tf.Tensor`, expected entropy, with shape [B].
    }
    """

  # Get shapes of data
  b = x.shape[0]

  # Monte Carlo samples from different dropout mask at
  # test time from different models
  # See note in docstring regarding `training` mode
  # pylint: disable=g-complex-comprehension
  mc_samples = tf.convert_to_tensor([
      model(x, training=training_setting)
      for _ in range(num_samples)
      for model in models
  ])
  # pylint: enable=g-complex-comprehension

  mc_samples = tf.reshape(mc_samples, [-1, b])
  return predict_and_decompose_uncertainty_tf(mc_samples=mc_samples)


def deterministic_predict_and_decompose_uncertainty(
  x,
  model,
  training_setting
):
  """
  Wrapper for simple sigmoid uncertainty estimator -- returns None for
    aleatoric and epistemic uncertainty, as we cannot obtain these.

  Args:
    x: `numpy.ndarray`, datapoints from input space, with shape [B, H, W, 3],
      where B the batch size and H, W the input images height and width
      accordingly.
    model: a probabilistic model (e.g., `tensorflow.keras.model`) which accepts
      input with shape [B, H, W, 3] and outputs sigmoid probability [0.0, 1.0],
      and also accepts boolean argument `training` for disabling e.g.,
      BatchNorm, Dropout at test time.
    training_setting: bool, if True, run model prediction in training mode. See
      note in docstring at top of file.

  Returns:
    Dict: {
      prediction: `numpy.ndarray`, predictive mean, with shape [B].
      predictive_entropy: `numpy.ndarray`, predictive entropy, with shape [B].
      predictive_variance: `numpy.ndarray`, predictive variance, with shape [B].
      epistemic_uncertainty: None
      aleatoric_uncertainty: None
    }
  """
  mean, predictive_entropy, predictive_variance = deterministic_predict(
    x=x, model=model, training_setting=training_setting)

  return {
    'prediction': mean,
    'predictive_entropy': predictive_entropy,
    'predictive_variance': predictive_variance,
    'epistemic_uncertainty': None,
    'aleatoric_uncertainty': None
  }


def deterministic_predict_and_decompose_uncertainty_tf(
  x,
  model,
  training_setting
):
  """
  Wrapper for simple sigmoid uncertainty estimator -- returns None for
    aleatoric and epistemic uncertainty, as we cannot obtain these.

  Args:
    x: `tf.Tensor`, datapoints from input space, with shape [B, H, W, 3],
      where B the batch size and H, W the input images height and width
      accordingly.
    model: a probabilistic model (e.g., `tensorflow.keras.model`) which accepts
      input with shape [B, H, W, 3] and outputs sigmoid probability [0.0, 1.0],
      and also accepts boolean argument `training` for disabling e.g.,
      BatchNorm, Dropout at test time.
    training_setting: bool, if True, run model prediction in training mode. See
      note in docstring at top of file.

  Returns:
    Dict: {
      prediction: `numpy.ndarray`, predictive mean, with shape [B].
      predictive_entropy: `numpy.ndarray`, predictive entropy, with shape [B].
      predictive_variance: `numpy.ndarray`, predictive variance, with shape [B].
      epistemic_uncertainty: None
      aleatoric_uncertainty: None
    }
  """
  mean, predictive_entropy, predictive_variance = deterministic_predict_tf(
    x=x, model=model, training_setting=training_setting)

  return {
    'prediction': mean,
    'predictive_entropy': predictive_entropy,
    'predictive_variance': predictive_variance,
    'epistemic_uncertainty': None,
    'aleatoric_uncertainty': None
  }


def deep_ensemble_predict_and_decompose_uncertainty(
  x,
  models,
  training_setting
):
  """Monte Carlo uncertainty estimator for ensembles of deterministic models,
    decomposes uncertainty into aleatoric and epistemic parts.

  For example, this method should be used with Deep Ensembles (ensembles of
    deterministic neural networks, with different data/model seeds).

  Args:
    x: `numpy.ndarray`, datapoints from input space, with shape [B, H, W, 3],
      where B the batch size and H, W the input images height and width
      accordingly.
    models: `iterable` of probabilistic models (e.g., `tensorflow.keras.model`),
      each of which accepts input with shape [B, H, W, 3] and outputs sigmoid
      probability [0.0, 1.0], and also accepts boolean argument `training` for
      disabling e.g., BatchNorm, Dropout at test time.
    training_setting: bool, if True, run model prediction in training mode.
      See note in docstring at top of file.

  Returns:
    Dict: {
      prediction: `numpy.ndarray`, predictive mean, with shape [B].
      predictive_entropy: `numpy.ndarray`, predictive entropy, with shape [B].
      predictive_variance: `numpy.ndarray`, predictive variance, with shape [B].
      epistemic_uncertainty: `numpy.ndarray`, mutual info, with shape [B].
      aleatoric_uncertainty: `numpy.ndarray`, expected entropy, with shape [B].
    }
    """

  # Get shapes of data
  b, _, _, _ = x.shape

  # Monte Carlo samples from different deterministic models
  mc_samples = np.asarray(
      [model(x, training=training_setting) for model in models]).reshape(-1, b)

  return predict_and_decompose_uncertainty(mc_samples=mc_samples)


def deep_ensemble_predict_and_decompose_uncertainty_tf(
  x,
  models,
  training_setting
):
  """Monte Carlo uncertainty estimator for ensembles of deterministic models,
    decomposes uncertainty into aleatoric and epistemic parts.

  For example, this method should be used with Deep Ensembles (ensembles of
    deterministic neural networks, with different data/model seeds).

  Args:
    x: `tf.Tensor`, datapoints from input space, with shape [B, H, W, 3],
      where B the batch size and H, W the input images height and width
      accordingly.
    models: `iterable` of probabilistic models (e.g., `tensorflow.keras.model`),
      each of which accepts input with shape [B, H, W, 3] and outputs sigmoid
      probability [0.0, 1.0], and also accepts boolean argument `training` for
      disabling e.g., BatchNorm, Dropout at test time.
    training_setting: bool, if True, run model prediction in training mode.
      See note in docstring at top of file.

  Returns:
    Dict: {
      prediction: `tf.Tensor`, predictive mean, with shape [B].
      predictive_entropy: `tf.Tensor`, predictive entropy, with shape [B].
      predictive_variance: `tf.Tensor`, predictive variance, with shape [B].
      epistemic_uncertainty: `tf.Tensor`, mutual info, with shape [B].
      aleatoric_uncertainty: `tf.Tensor`, expected entropy, with shape [B].
    }
    """

  # Get shapes of data
  b = x.shape[0]

  # Monte Carlo samples from different deterministic models
  mc_samples = tf.convert_to_tensor(
      [model(x, training=training_setting) for model in models])
  mc_samples = tf.reshape(mc_samples, [-1, b])
  return predict_and_decompose_uncertainty_tf(mc_samples=mc_samples)


"""
Model Wrappers: obtain predictive entropy or predictive stddev 
along with the predictive mean.
"""


def deterministic_predict(x,
                          model,
                          training_setting):
  """Simple sigmoid uncertainty estimator.

  Args:
    x: `numpy.ndarray`, datapoints from input space, with shape [B, H, W, 3],
      where B the batch size and H, W the input images height and width
      accordingly.
    model: a probabilistic model (e.g., `tensorflow.keras.model`) which accepts
      input with shape [B, H, W, 3] and outputs sigmoid probability [0.0, 1.0],
      and also accepts boolean argument `training` for disabling e.g.,
      BatchNorm, Dropout at test time.
    training_setting: bool, if True, run model prediction in training mode. See
      note in docstring at top of file.

  Returns:
    mean: `numpy.ndarray`, predictive mean, with shape [B].
    uncertainty: `numpy.ndarray`, uncertainty in prediction,
      with shape [B].
  """
  # Single forward pass from the deterministic model
  p = model(x, training=training_setting)

  # Bernoulli output distribution
  dist = bernoulli(p)

  return get_dist_mean_and_uncertainty(dist=dist)


def deterministic_predict_tf(x, model, training_setting):
  """Simple sigmoid uncertainty estimator.

  Args:
    x: `tf.Tensor`, datapoints from input space, with shape [B, H, W, 3],
      where B the batch size and H, W the input images height and width
      accordingly.
    model: a probabilistic model (e.g., `tensorflow.keras.model`) which accepts
      input with shape [B, H, W, 3] and outputs sigmoid probability [0.0, 1.0],
      and also accepts boolean argument `training` for disabling e.g.,
      BatchNorm, Dropout at test time.
    training_setting: bool, if True, run model prediction in training mode. See
      note in docstring at top of file.
  Returns:
    mean: `tf.Tensor`, predictive mean, with shape [B].
    uncertainty: `tf.Tensor`, uncertainty in prediction,
      with shape [B].
  """
  # Single forward pass from the deterministic model
  p = model(x, training=training_setting)

  # Bernoulli output distribution
  dist = tfd.Bernoulli(probs=p)

  return get_dist_mean_and_uncertainty_tf(dist=dist)
<<<<<<< HEAD
=======
#
#
# def deep_ensemble_predict(x,
#                           models,
#                           training_setting,
#                           uncertainty_type='entropy'):
#   """Deep Ensembles uncertainty estimator.
#
#   Args:
#     x: `numpy.ndarray`, datapoints from input space, with shape [B, H, W, 3],
#       where B the batch size and H, W the input images height and width
#       accordingly.
#     models: `iterable` of probabilistic models (e.g., `tensorflow.keras.model`),
#       each of which accepts input with shape [B, H, W, 3] and outputs sigmoid
#       probability [0.0, 1.0], and also accepts boolean argument `training` for
#       disabling e.g., BatchNorm, Dropout at test time.
#     training_setting: bool, if True, run model prediction in training mode. See
#       note in docstring at top of file.
#     uncertainty_type: (optional) `str`, type of uncertainty; returns one of
#       {"entropy", "stddev"}.
#
#   Returns:
#     mean: `numpy.ndarray`, predictive mean, with shape [B].
#     uncertainty: `numpy.ndarray`, uncertainty in prediction,
#       with shape [B].
#   """
#   # Get shapes of data
#   b, _, _, _ = x.shape
#
#   # Monte Carlo samples from different deterministic models
#   mc_samples = np.asarray(
#       [model(x, training=training_setting) for model in models]).reshape(-1, b)
#
#   # Bernoulli output distribution
#   dist = bernoulli(mc_samples.mean(axis=0))
#
#   return get_dist_mean_and_uncertainty(
#       dist=dist, uncertainty_type=uncertainty_type)
#
#


def binary_entropy_jax(array):
  import jax
  return jax.scipy.special.entr(array) + jax.scipy.special.entr(1 - array)


def fsvi_predict_and_decompose_uncertainty(
        x,
        model,
        rng_key,
        training_setting,
        num_samples,
        params,
        state,
):
  """
  Args:
    x: `numpy.ndarray`, datapoints from input space, with shape [B, H, W, 3],
    where B the batch size and H, W the input images height and width
    accordingly.
    model: a probabilistic model (e.g., `tensorflow.keras.model`) which accepts
      input with shape [B, H, W, 3] and outputs sigmoid probability [0.0, 1.0],
      and also accepts boolean argument `training` for disabling e.g.,
      BatchNorm, Dropout at test time, as well as rng_key as random key for the
      forward passes.
    rng_key: `jax.numpy.ndarray`, jax random key for the forward passes.
    training_setting: bool, if True, run model prediction in training mode. See
      note in docstring at top of file.
    num_samples: int, the number of MC samples for each member of ensenble
    params: parameters of haiku model
    state: state of haiku model

  Returns:
    Dict: {
      mean: `numpy.ndarray`, predictive mean, with shape [B].
      predictive_entropy: `numpy.ndarray`, predictive entropy, with shape [B].
      predictive_variance: `numpy.ndarray`, predictive variance, with shape [B].
      epistemic_uncertainty: `numpy.ndarray`, mutual info, with shape [B].
      aleatoric_uncertainty: `numpy.ndarray`, expected entropy, with shape [B].
    }
  """
  # mc_samples has shape [T, B]
  preds_y_samples, _, _ = model.predict_y_multisample_jitted(
    params=params,
    state=state,
    inputs=x,
    rng_key=rng_key,
    n_samples=num_samples,
    is_training=training_setting,
  )
  mc_samples = preds_y_samples[:, :, 1]

  return predict_and_decompose_uncertainty_jax(mc_samples=mc_samples)


def fsvi_ensemble_predict_and_decompose_uncertainty(
      x,
      model,
      rng_key,
      training_setting,
      num_samples,
      params,
      state,
):
  import jax.numpy as jnp
  """
  Args:
    x: `numpy.ndarray`, datapoints from input space, with shape [B, H, W, 3],
    where B the batch size and H, W the input images height and width
    accordingly.
    model: a list of FSVI Model objects
    rng_key: `jax.numpy.ndarray`, jax random key for the forward passes.
    training_setting: bool, if True, run model prediction in training mode. See
      note in docstring at top of file.
    num_samples: int, the number of MC samples for each member of ensenble
    params: parameters of haiku model
    state: state of haiku model

  Returns:
    Dict: {
      mean: `numpy.ndarray`, predictive mean, with shape [B].
      predictive_entropy: `numpy.ndarray`, predictive entropy, with shape [B].
      predictive_variance: `numpy.ndarray`, predictive variance, with shape [B].
      epistemic_uncertainty: `numpy.ndarray`, mutual info, with shape [B].
      aleatoric_uncertainty: `numpy.ndarray`, expected entropy, with shape [B].
    }
  """
  # mc_samples has shape [T, B]
  list_mc_samples = []
  for i, m in enumerate(model):
    preds_y_samples, _, _ = m.predict_y_multisample_jitted(
      params=params[i],
      state=state[i],
      inputs=x,
      rng_key=rng_key,
      n_samples=num_samples,
      is_training=training_setting,
    )
    list_mc_samples.append(preds_y_samples[:, :, 1])

  mc_samples = jnp.concatenate(list_mc_samples)

  return predict_and_decompose_uncertainty_jax(mc_samples=mc_samples)



def predict_and_decompose_uncertainty_jax(mc_samples):
  """Given a set of MC samples, decomposes uncertainty into
    aleatoric and epistemic parts.

  Args:
    mc_samples: `np.ndarray`, Monte Carlo samples from a sigmoid predictive
      distribution, shape [T, B] where T is the number of samples and B
      is the batch size.

  Returns:
    Dict: {
      mean: `numpy.ndarray`, predictive mean, with shape [B].
      predictive_entropy: `numpy.ndarray`, predictive entropy, with shape [B].
      predictive_variance: `numpy.ndarray`, predictive variance, with shape [B].
      epistemic_uncertainty: `numpy.ndarray`, mutual info, with shape [B].
      aleatoric_uncertainty: `numpy.ndarray`, expected entropy, with shape [B].
    }
  """
  expected_entropy = binary_entropy_jax(mc_samples).mean(axis=0)

  # Bernoulli output distribution
  predictive_mean = mc_samples.mean(axis=0)
  predictive_entropy = binary_entropy_jax(predictive_mean)
  predictive_variance = predictive_mean * (1 - predictive_mean)

  return {
    'prediction': predictive_mean,
    'predictive_entropy': predictive_entropy,
    'predictive_variance': predictive_variance,
    'epistemic_uncertainty': predictive_entropy - expected_entropy,  # MI
    'aleatoric_uncertainty': expected_entropy
  }
>>>>>>> 9903ef04


def get_dist_mean_and_uncertainty(dist: bernoulli):
  """Compute the mean and uncertainty.

  From a scipy.stats.bernoulli predictive distribution, compute the predictive
  mean and uncertainty (entropy and variance).

  Args:
    dist: `scipy.stats.bernoulli`, predictive distribution constructed from
      probabilistic model samples for some input batch.

  Returns:
    mean: `np.ndarray`, predictive mean, with shape [B].
    predictive_entropy: `numpy.ndarray`, total uncertainty by predictive
      entropy, with shape [B].
    predictive_variance: `numpy.ndarray`, total uncertainty by predictive
      variance, with shape [B].
  """
  mean = dist.mean()
  predictive_entropy = dist.entropy()
  predictive_variance = dist.std() ** 2
  return mean, predictive_entropy, predictive_variance


def get_dist_mean_and_uncertainty_tf(dist: tfd.Bernoulli):
  """Compute the mean and uncertainty.

  From a tensorflow_probability.distributions.Bernoulli predictive distribution,
   compute the predictive mean and uncertainty (entropy and variance).

  Args:
    dist: `tfd.Bernoulli`, predictive distribution constructed from
      probabilistic model samples for some input batch.

  Returns:
    mean: `tf.Tensor`, predictive mean, with shape [B].
    predictive_entropy: `tf.Tensor`, total uncertainty by predictive
      entropy, with shape [B].
    predictive_variance: `tf.Tensor`, total uncertainty by predictive
      variance, with shape [B].
  """
  mean = dist.mean()
  predictive_entropy = dist.entropy()
  predictive_variance = dist.variance()
  return mean, predictive_entropy, predictive_variance


# Format:
# (model_type, use_ensemble): predict_and_decompose_uncertainty_fn
RETINOPATHY_MODEL_TO_DECOMPOSED_UNCERTAINTY_ESTIMATOR = {
  ('deterministic', False): deterministic_predict_and_decompose_uncertainty,
  ('deterministic', True): deep_ensemble_predict_and_decompose_uncertainty,
  ('dropout', False): variational_predict_and_decompose_uncertainty,
  ('dropout', True): variational_ensemble_predict_and_decompose_uncertainty,
  ('radial', False): variational_predict_and_decompose_uncertainty,
  ('radial', True): variational_ensemble_predict_and_decompose_uncertainty,
  ('variational_inference', False): (
    variational_predict_and_decompose_uncertainty),
  ('variational_inference', True): (
    variational_ensemble_predict_and_decompose_uncertainty),
  ('rank1', False): variational_predict_and_decompose_uncertainty,
  ('rank1', True): variational_ensemble_predict_and_decompose_uncertainty,
  ('swag', False): None,  # SWAG requires sampling outside the dataset loop
  ('swag', True): None,
  ('fsvi', False): fsvi_predict_and_decompose_uncertainty,
  ('fsvi', True): fsvi_ensemble_predict_and_decompose_uncertainty,
}

# (model_type, use_ensemble): predict_and_decompose_uncertainty_fn
# Need these for use with TensorFlow TPU and GPU strategies
RETINOPATHY_MODEL_TO_TF_DECOMPOSED_UNCERTAINTY_ESTIMATOR = {
  ('deterministic', False): deterministic_predict_and_decompose_uncertainty_tf,
  ('deterministic', True): deep_ensemble_predict_and_decompose_uncertainty_tf,
  ('dropout', False): variational_predict_and_decompose_uncertainty_tf,
  ('dropout', True): variational_ensemble_predict_and_decompose_uncertainty_tf,
  ('radial', False): variational_predict_and_decompose_uncertainty_tf,
  ('radial', True): variational_ensemble_predict_and_decompose_uncertainty_tf,
  ('variational_inference', False): (
    variational_predict_and_decompose_uncertainty_tf),
  ('variational_inference', True): (
    variational_ensemble_predict_and_decompose_uncertainty_tf),
  # Rank 1 BNNs also have default functionality for mixture posteriors
  ('rank1', False): (
    variational_predict_and_decompose_uncertainty_tf),
  ('rank1', True): (
    variational_ensemble_predict_and_decompose_uncertainty_tf),
  ('swag', False): None,  # SWAG requires sampling outside the dataset loop
<<<<<<< HEAD
  ('swag', True): None
=======
  ('swag', True): None,
  # ('fsvi', False): variational_predict_and_decompose_uncertainty_tf,
>>>>>>> 9903ef04
}


"""
Prediction and Loss computation.
"""


def wrap_retinopathy_estimator(
    estimator, use_mixed_precision, return_logits=False, numpy_outputs=True
):
  """Models used in the Diabetic Retinopathy baseline output logits by default.

  Apply conversion if necessary based on mixed precision setting, and apply
  a sigmoid to obtain sigmoid probability [0.0, 1.0] for the model.

  Args:
    estimator: a `tensorflow.keras.model` probabilistic model, that accepts
      input with shape [B, H, W, 3] and outputs logits
    use_mixed_precision: bool, whether to use mixed precision.
    return_logits: bool, optionally return logits.
    numpy_outputs: bool, convert outputs to numpy.

  Returns:
     wrapped estimator, outputting sigmoid probabilities.
  """
  def estimator_wrapper(inputs, training, estimator):
    logits = estimator(inputs, training=training)
    if use_mixed_precision:
      logits = tf.cast(logits, tf.float32)
    probs = tf.squeeze(tf.nn.sigmoid(logits))

    if numpy_outputs and return_logits:
      return probs.numpy(), logits.numpy()
    elif return_logits:
      return probs, logits
    elif numpy_outputs:
      return probs.numpy()
    else:
      return probs

  return functools.partial(estimator_wrapper, estimator=estimator)


def negative_log_likelihood_metric(labels, probs):
  """Wrapper computing NLL for the Diabetic Retinopathy classification task.

  Args:
    labels: the ground truth labels, with shape `[batch_size, d0, .., dN]`.
    probs: the predicted values, with shape `[batch_size, d0, .., dN]`.

  Returns:
    Binary NLL.
  """
  return tf.reduce_mean(
      tf.keras.losses.binary_crossentropy(
          y_true=tf.expand_dims(labels, axis=-1),
          y_pred=tf.expand_dims(probs, axis=-1),
          from_logits=False))


def get_uncertainty_estimator(model_type, use_ensemble, use_tf):
  if model_type == 'swag':
    raise NotImplementedError  # Special eval loop
  try:
    if use_tf:
      uncertainty_estimator_fn = (
        RETINOPATHY_MODEL_TO_TF_DECOMPOSED_UNCERTAINTY_ESTIMATOR[
          (model_type, use_ensemble)])
    else:
      uncertainty_estimator_fn = (
        RETINOPATHY_MODEL_TO_DECOMPOSED_UNCERTAINTY_ESTIMATOR[
          (model_type, use_ensemble)])
  except KeyError:
    raise NotImplementedError(
        'Unsupported model type. Try implementing a wrapper to retrieve '
        'aleatoric, epistemic, and total uncertainty in X.py.')

  return uncertainty_estimator_fn<|MERGE_RESOLUTION|>--- conflicted
+++ resolved
@@ -23,10 +23,6 @@
 """
 
 import functools
-<<<<<<< HEAD
-=======
-import pdb
->>>>>>> 9903ef04
 from typing import Dict
 
 import numpy as np
@@ -100,17 +96,8 @@
     }
   """
   num_samples = mc_samples.shape[0]
-  try:
-    per_sample_entropies = np.array([
-      bernoulli(mc_samples[i, :]).entropy() for i in range(num_samples)])
-  except KeyboardInterrupt:
-    raise
-  except:
-    print(mc_samples)
-    print(mc_samples.shape)
-    print(num_samples)
-    print(bernoulli(mc_samples[0, :]))
-
+  per_sample_entropies = np.array([
+    bernoulli(mc_samples[i, :]).entropy() for i in range(num_samples)])
   expected_entropy = per_sample_entropies.mean(axis=0)
 
   # Bernoulli output distribution
@@ -169,17 +156,9 @@
 
   # Monte Carlo samples from different dropout mask at test time
   # See note in docstring regarding `training` mode
-  list_samples = []
-  nb_trials = 0
-  while len(list_samples) < num_samples:
-    nb_trials += 1
-    new_vals = model(x, training=training_setting)
-    if np.isnan(new_vals).sum() == 0:
-      list_samples.append(new_vals)
-    if nb_trials == 20:
-      raise ValueError(f"The model always returns nan!! {list_samples}")
-
-  mc_samples = np.asarray([list_samples]).reshape(-1, b)
+  mc_samples = np.asarray([
+    model(x, training=training_setting) for _ in range(num_samples)
+  ]).reshape(-1, b)
 
   return predict_and_decompose_uncertainty(mc_samples=mc_samples)
 
@@ -278,21 +257,11 @@
   # test time from different models
   # See note in docstring regarding `training` mode
   # pylint: disable=g-complex-comprehension
-  list_samples = []
-  nb_trials = 0
-  i = 0
-  while len(list_samples) < num_samples * len(models):
-    nb_trials += 1
-    model_index = i % len(models)
-    model = models[model_index]
-    new_vals = model(x, training=training_setting)
-    if np.isnan(new_vals).sum() == 0:
-      list_samples.append(new_vals)
-    if nb_trials == 20:
-      raise ValueError(f"The model always returns nan!! {list_samples}")
-    i += 1
-
-  mc_samples = np.asarray(list_samples).reshape(-1, b)
+  mc_samples = np.asarray([
+      model(x, training=training_setting)
+      for _ in range(num_samples)
+      for model in models
+  ]).reshape(-1, b)
   # pylint: enable=g-complex-comprehension
 
   return predict_and_decompose_uncertainty(mc_samples=mc_samples)
@@ -579,48 +548,6 @@
   dist = tfd.Bernoulli(probs=p)
 
   return get_dist_mean_and_uncertainty_tf(dist=dist)
-<<<<<<< HEAD
-=======
-#
-#
-# def deep_ensemble_predict(x,
-#                           models,
-#                           training_setting,
-#                           uncertainty_type='entropy'):
-#   """Deep Ensembles uncertainty estimator.
-#
-#   Args:
-#     x: `numpy.ndarray`, datapoints from input space, with shape [B, H, W, 3],
-#       where B the batch size and H, W the input images height and width
-#       accordingly.
-#     models: `iterable` of probabilistic models (e.g., `tensorflow.keras.model`),
-#       each of which accepts input with shape [B, H, W, 3] and outputs sigmoid
-#       probability [0.0, 1.0], and also accepts boolean argument `training` for
-#       disabling e.g., BatchNorm, Dropout at test time.
-#     training_setting: bool, if True, run model prediction in training mode. See
-#       note in docstring at top of file.
-#     uncertainty_type: (optional) `str`, type of uncertainty; returns one of
-#       {"entropy", "stddev"}.
-#
-#   Returns:
-#     mean: `numpy.ndarray`, predictive mean, with shape [B].
-#     uncertainty: `numpy.ndarray`, uncertainty in prediction,
-#       with shape [B].
-#   """
-#   # Get shapes of data
-#   b, _, _, _ = x.shape
-#
-#   # Monte Carlo samples from different deterministic models
-#   mc_samples = np.asarray(
-#       [model(x, training=training_setting) for model in models]).reshape(-1, b)
-#
-#   # Bernoulli output distribution
-#   dist = bernoulli(mc_samples.mean(axis=0))
-#
-#   return get_dist_mean_and_uncertainty(
-#       dist=dist, uncertainty_type=uncertainty_type)
-#
-#
 
 
 def binary_entropy_jax(array):
@@ -727,7 +654,6 @@
   return predict_and_decompose_uncertainty_jax(mc_samples=mc_samples)
 
 
-
 def predict_and_decompose_uncertainty_jax(mc_samples):
   """Given a set of MC samples, decomposes uncertainty into
     aleatoric and epistemic parts.
@@ -760,7 +686,6 @@
     'epistemic_uncertainty': predictive_entropy - expected_entropy,  # MI
     'aleatoric_uncertainty': expected_entropy
   }
->>>>>>> 9903ef04
 
 
 def get_dist_mean_and_uncertainty(dist: bernoulli):
@@ -849,12 +774,7 @@
   ('rank1', True): (
     variational_ensemble_predict_and_decompose_uncertainty_tf),
   ('swag', False): None,  # SWAG requires sampling outside the dataset loop
-<<<<<<< HEAD
   ('swag', True): None
-=======
-  ('swag', True): None,
-  # ('fsvi', False): variational_predict_and_decompose_uncertainty_tf,
->>>>>>> 9903ef04
 }
 
 
