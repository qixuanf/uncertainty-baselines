# coding=utf-8
# Copyright 2021 The Uncertainty Baselines Authors.
#
# Licensed under the Apache License, Version 2.0 (the "License");
# you may not use this file except in compliance with the License.
# You may obtain a copy of the License at
#
#     http://www.apache.org/licenses/LICENSE-2.0
#
# Unless required by applicable law or agreed to in writing, software
# distributed under the License is distributed on an "AS IS" BASIS,
# WITHOUT WARRANTIES OR CONDITIONS OF ANY KIND, either express or implied.
# See the License for the specific language governing permissions and
# limitations under the License.

"""Data loader for goal-oriented dialog state tracking datasets.

Dialog state tracking is a sequence prediction task that predicts the dialog
state label of each conversational turn in a given dialog. Currently, the
following datasets are supported.

   * Synthetic Task-oriented Dialog with Controllable Complexity (SimDial) [1]
   * Synthetic Multi-Domain Wizard-of-Oz (MultiWoZ-Synth) [2, 4]
   * Synthetic Schema-Guided Dialogue Dataset (SGD-Synth) [3]


## References
[1]: Tiancheng Zhao and Maxine Eskenazi. Zero-Shot Dialog Generation with
     Cross-Domain Latent Actions. In _Meeting of the Special Interest Group on
     Discourse and Dialogue_ (SIGDIAL), 2018.
     https://www.aclweb.org/anthology/W18-5001/
[2]: Pawel Budzianowski et al. MultiWOZ - A Large-Scale Multi-Domain
     Wizard-of-Oz Dataset for Task-Oriented Dialogue Modelling.
     In _Proceedings of the 2018 Conference on Empirical Methods in Natural L
     anguage Processing_ (EMNLP), 2018.
     https://aclanthology.org/D18-1547/
[3]: Abhinav Rastogi et al. Towards Scalable Multi-Domain Conversational Agents:
     The Schema-Guided Dialogue Dataset. In _Proceedings of the AAAI Conference
     on Artificial Intelligence_ (AAAI), 2020.
     https://arxiv.org/abs/1909.05855
[4]: Campagna, Giovanni et al. Zero-Shot Transfer Learning with Synthesized Data
     for Multi-Domain Dialogue State Tracking.
     In _Proceedings of the 58th Annual Meeting of the Association for
     Computational Linguistics_(ACL), 2020.
     https://arxiv.org/abs/2005.00891
"""

import json
import os

from typing import Dict, Tuple, Optional, Any
import tensorflow.compat.v2 as tf
import tensorflow_datasets as tfds
from uncertainty_baselines.datasets import base


USR_UTT_NAME = 'usr_utt'
SYS_UTT_NAME = 'sys_utt'
STATE_LABEL_NAME = 'label'
DOMAIN_LABEL_NAME = 'domain_label'
DIAL_LEN_NAME = 'dialog_len'

FILENAME_META = 'meta.json'
FILENAME_TOKENIZER = 'id_to_vocab.json'
FILENAME_TOKENIZER_LABEL = 'id_to_vocab_label.json'
FILENAME_TOKENIZER_DOMAIN_LABEL = 'id_to_vocab_domain_label.json'

FILENAME_TRAIN = 'train.tfrecord'
FILENAME_TEST = 'test.tfrecord'

MAX_UTT_LEN = dict(simdial=40, multiwoz_synth=42, sgd_synth=76)
MAX_DIALOG_LEN = dict(simdial=13, multiwoz_synth=7, sgd_synth=24)

VOCAB_SIZE_UTT = dict(simdial=474, multiwoz_synth=1506, sgd_synth=6709)
VOCAB_SIZE_LABEL = dict(simdial=52, multiwoz_synth=10, sgd_synth=39)

NUM_TRAIN = dict(simdial=6400, multiwoz_synth=7500, sgd_synth=8100)
NUM_TEST = dict(simdial=1600, multiwoz_synth=1500, sgd_synth=2700)

# Use test as stand-in for val. In practice we never use this dataset.
NUM_VAL = NUM_TEST
FILENAME_VALID = FILENAME_TEST


def _build_dataset(glob_dir: str, is_training: bool) -> tf.data.Dataset:
  cycle_len = 10 if is_training else 1
  dataset = tf.data.Dataset.list_files(glob_dir, shuffle=is_training)
  dataset = dataset.interleave(tf.data.TFRecordDataset, cycle_length=cycle_len)
  return dataset


def _make_features_spec(
    load_domain_label: bool) -> Dict[str, tf.io.FixedLenFeature]:
  """Specifies dataset example feature types."""
  feature_spec = {
      USR_UTT_NAME: tf.io.FixedLenFeature([], tf.string, default_value=''),
      SYS_UTT_NAME: tf.io.FixedLenFeature([], tf.string, default_value=''),
      STATE_LABEL_NAME: tf.io.FixedLenFeature([], tf.string, default_value=''),
      DIAL_LEN_NAME: tf.io.FixedLenFeature([], tf.int64, default_value=0)
  }

  if load_domain_label:
    feature_spec[DOMAIN_LABEL_NAME] = tf.io.FixedLenFeature(
        [], tf.string, default_value='')

  return feature_spec


def _get_num_examples_and_filenames(
    dataset_name) -> Tuple[Dict[str, int], Dict[str, str]]:
  """Retrieves the number of examples and filenames according to data mode."""
  num_examples = {
      'train': NUM_TRAIN[dataset_name],
      'validation': NUM_VAL[dataset_name],
      'test': NUM_TEST[dataset_name]
  }
  file_names = {
      'train': FILENAME_TRAIN,
      'validation': FILENAME_VALID,
      'test': FILENAME_TEST,
      'metadata': FILENAME_META
  }

  return num_examples, file_names


def load_json(json_dir: str) -> Dict[Any, Any]:
  with tf.io.gfile.GFile(json_dir) as json_file:
    return json.load(json_file)


_CITATION = {
    'simdial':
        """
@article{zhao2018zero,
  title={Zero-Shot Dialog Generation with Cross-Domain Latent Actions},
  author={Zhao, Tiancheng and Eskenazi, Maxine},
  journal={arXiv preprint arXiv:1805.04803},
  year={2018}
}
"""
}
_HOMEPAGE = {'simdial': 'https://github.com/snakeztc/SimDial'}
_DESCRIPTION = {
    'simdial':
        ('Simulated goal-oriented conversations [1] generated for information '
         'requests in four domains: bus, restaurant, weather, and movie.')
}


class _DialogStateTrackingDatasetBuilder(tfds.core.DatasetBuilder):
  """Minimal TFDS DatasetBuilder, does not support downloading."""
  VERSION = tfds.core.Version('1.0.0')
  RELEASE_NOTES = {
      '1.0.0': 'Initial release.',
  }

<<<<<<< HEAD
  def __init__(self, name, data_dir, **kwargs):
=======
  def __init__(self, name, data_dir, load_domain_label, **kwargs):
>>>>>>> 1b6554b5
    self._data_name = name
    self._num_examples, self._file_names = _get_num_examples_and_filenames(name)
    self._file_paths = self._get_file_paths(data_dir)
    self._load_domain_label = load_domain_label

    super().__init__(data_dir=data_dir, **kwargs)
    # We have to reset self._data_dir since the parent class appends the class
    # name and version to dir name.
    self._data_dir = data_dir

  def _download_and_prepare(self, dl_manager, download_config=None):
    """Downloads and prepares dataset for reading."""
    raise NotImplementedError(
        'Must provide a data_dir with the files already downloaded to.')

  def _get_file_paths(self, data_dir) -> Dict[str, str]:
    """Returns the full path to file."""
    get_full_path = lambda name: os.path.join(data_dir, name)
    return {
        'train': get_full_path(self._file_names['train']),
        'validation': get_full_path(self._file_names['validation']),
        'test': get_full_path(self._file_names['test']),
        'metadata': get_full_path(self._file_names['metadata'])
    }

  def _as_dataset(self,
                  split: tfds.Split,
                  decoders=None,
                  read_config=None,
                  shuffle_files=False) -> tf.data.Dataset:
    """Constructs a `tf.data.Dataset`."""
    del decoders
    del read_config
    del shuffle_files
    if split == tfds.Split.TRAIN:
      return _build_dataset(
          glob_dir=self._file_paths['train'], is_training=True)
    elif split == tfds.Split.VALIDATION:
      return _build_dataset(
          glob_dir=self._file_paths['validation'], is_training=False)
    elif split == tfds.Split.TEST:
      return _build_dataset(
          glob_dir=self._file_paths['test'], is_training=False)
    raise ValueError('Unsupported split given: {}.'.format(split))

  def _info(self) -> tfds.core.DatasetInfo:
    """Returns the `tfds.core.DatasetInfo` object."""
    metadata_dict = load_json(self._file_paths['metadata'])
    has_domain_label = metadata_dict.get('has_domain_label', False)

    features = {
        USR_UTT_NAME: tfds.features.Tensor(shape=[], dtype=tf.string),
        SYS_UTT_NAME: tfds.features.Tensor(shape=[], dtype=tf.string),
        STATE_LABEL_NAME: tfds.features.Tensor(shape=[], dtype=tf.string),
        DIAL_LEN_NAME: tfds.features.Tensor(shape=[], dtype=tf.int64)
    }

    # Optionally, load domain labels if it exists.
    if self._load_domain_label and has_domain_label:
      features[DOMAIN_LABEL_NAME] = tfds.features.Tensor(
          shape=[], dtype=tf.string)
    elif self._load_domain_label and not has_domain_label:
      raise ValueError(
          'load_domain_label=True, but the dataset does not have domain label'
          'according to metadata ({}).'.format(self._file_paths['metadata']))

    info = tfds.core.DatasetInfo(
        builder=self,
        features=tfds.features.FeaturesDict(features),
        # Note that while metadata seems to be the most appropriate way to store
        # arbitrary info, it will not be printed when printing out the dataset
        # info.
        metadata=tfds.core.MetadataDict(**metadata_dict),
        description=_DESCRIPTION.get(self._data_name, ''),
        homepage=_HOMEPAGE.get(self._data_name, ''),
        citation=_CITATION.get(self._data_name, ''))

    # Instead of having a single element shard_lengths, we should really have a
    # list of the number of elements in each file shard in each split.
    split_infos = [
        tfds.core.SplitInfo(
            name=tfds.Split.VALIDATION,
            shard_lengths=[self._num_examples['validation']],
            num_bytes=0,
        ),
        tfds.core.SplitInfo(
            name=tfds.Split.TEST,
            shard_lengths=[self._num_examples['test']],
            num_bytes=0,
        ),
        tfds.core.SplitInfo(
            name=tfds.Split.TRAIN,
            shard_lengths=[self._num_examples['train']],
            num_bytes=0,
        ),
    ]
    split_dict = tfds.core.SplitDict(
        split_infos, dataset_name='__dialog_state_tracking_dataset_builder')
    info.set_splits(split_dict)
    return info


class _DialogStateTrackingDataset(base.BaseDataset):
  """SimDial dataset builder class."""

  def __init__(self,
               name: str,
               split: str,
               load_domain_label: bool = False,
               shuffle_buffer_size: Optional[int] = None,
               num_parallel_parser_calls: int = 64,
               data_dir: Optional[str] = None,
               download_data: bool = False,
               is_training: Optional[bool] = None):
    """Create a dialog state tracking tf.data.Dataset builder.

    Args:
      name: the name of the dataset.
      split: a dataset split, either a custom tfds.Split or one of the
        tfds.Split enums [TRAIN, VALIDAITON, TEST] or their lowercase string
        names.
      load_domain_label: Whether to load dialog domain labels as well. Currently
        only wroks for `SGDSyntheticDataset`.
      shuffle_buffer_size: the number of example to use in the shuffle buffer
        for tf.data.Dataset.shuffle().
      num_parallel_parser_calls: the number of parallel threads to use while
        preprocessing in tf.data.Dataset.map().
      data_dir: path to a directory containing the tfrecord datasets.
      download_data: Whether or not to download data before loading. Currently
        unsupported.
      is_training: Whether or not the given `split` is the training split. Only
        required when the passed split is not one of ['train', 'validation',
        'test', tfds.Split.TRAIN, tfds.Split.VALIDATION, tfds.Split.TEST].
    """
    # Load vocab for dialog utterances and state labels.
    self.load_domain_label = load_domain_label

    self.vocab_utter = load_json(os.path.join(data_dir, FILENAME_TOKENIZER))
    self.vocab_label = load_json(
        os.path.join(data_dir, FILENAME_TOKENIZER_LABEL))
    if self.load_domain_label:
      self.vocab_domain_label = load_json(
          os.path.join(data_dir, FILENAME_TOKENIZER_DOMAIN_LABEL))

    dataset_builder = _DialogStateTrackingDatasetBuilder(
        name, data_dir, load_domain_label)

    dataset_builder = _DialogStateTrackingDatasetBuilder(name, data_dir)
    super().__init__(
        name=name,
        dataset_builder=dataset_builder,
        split=split,
        is_training=is_training,
        shuffle_buffer_size=shuffle_buffer_size,
        num_parallel_parser_calls=num_parallel_parser_calls,
        download_data=False)

  def _create_process_example_fn(self) -> base.PreProcessFn:

    def _example_parser(example: Dict[str, tf.Tensor]) -> Dict[str, tf.Tensor]:
      """Parse features and labels from a serialized tf.train.Example."""
      features_spec = _make_features_spec(self.load_domain_label)
      features = tf.io.parse_single_example(example['features'], features_spec)

      sys_utt = tf.io.parse_tensor(features[SYS_UTT_NAME], out_type=tf.int32)
      usr_utt = tf.io.parse_tensor(features[USR_UTT_NAME], out_type=tf.int32)
      state_label = tf.io.parse_tensor(
          features[STATE_LABEL_NAME], out_type=tf.int32)
      dialog_len = features[DIAL_LEN_NAME]

      # Extract maxmimum dialog and utterance lengths.
      max_dialog_len = MAX_DIALOG_LEN[self.name]
      max_utt_len = MAX_UTT_LEN[self.name]
<<<<<<< HEAD

      # Ensure shape of parsed tensors.
      sys_utt = tf.ensure_shape(sys_utt, (max_dialog_len, max_utt_len))
      usr_utt = tf.ensure_shape(usr_utt, (max_dialog_len, max_utt_len))
      state_label = tf.ensure_shape(state_label, (max_dialog_len,))

      return {
          SYS_UTT_NAME: sys_utt,
          USR_UTT_NAME: usr_utt,
          STATE_LABEL_NAME: state_label,
          DIAL_LEN_NAME: dialog_len
      }

=======

      # Ensure shape of parsed tensors.
      sys_utt = tf.ensure_shape(sys_utt, (max_dialog_len, max_utt_len))
      usr_utt = tf.ensure_shape(usr_utt, (max_dialog_len, max_utt_len))
      state_label = tf.ensure_shape(state_label, (max_dialog_len,))

      example = {SYS_UTT_NAME: sys_utt,
                 USR_UTT_NAME: usr_utt,
                 STATE_LABEL_NAME: state_label,
                 DIAL_LEN_NAME: dialog_len}

      # Optionally, load domain labels.
      if self.load_domain_label:
        domain_label = tf.io.parse_tensor(
            features[DOMAIN_LABEL_NAME], out_type=tf.int32)
        domain_label = tf.ensure_shape(domain_label, (max_dialog_len,))
        example[DOMAIN_LABEL_NAME] = domain_label

      return example

>>>>>>> 1b6554b5
    return _example_parser


class SimDialDataset(_DialogStateTrackingDataset):
  """SimDial dataset builder class."""

  def __init__(self, data_dir=None, **kwargs):
    super().__init__(name='simdial', data_dir=data_dir, **kwargs)


class MultiWoZSynthDataset(_DialogStateTrackingDataset):
  """SimDial dataset builder class."""

  def __init__(self, data_dir=None, **kwargs):
    super().__init__(name='multiwoz_synth', data_dir=data_dir, **kwargs)


class SGDSynthDataset(_DialogStateTrackingDataset):
  """SimDial dataset builder class."""

<<<<<<< HEAD
  def __init__(self, data_dir=None, **kwargs):
    super().__init__(name='sgd_synth', data_dir=data_dir, **kwargs)
=======
  def __init__(self, data_dir=None, load_domain_label=True, **kwargs):
    super().__init__(
        name='sgd_synth',
        data_dir=data_dir,
        load_domain_label=load_domain_label,
        **kwargs)
>>>>>>> 1b6554b5
<|MERGE_RESOLUTION|>--- conflicted
+++ resolved
@@ -155,11 +155,7 @@
       '1.0.0': 'Initial release.',
   }
 
-<<<<<<< HEAD
-  def __init__(self, name, data_dir, **kwargs):
-=======
   def __init__(self, name, data_dir, load_domain_label, **kwargs):
->>>>>>> 1b6554b5
     self._data_name = name
     self._num_examples, self._file_names = _get_num_examples_and_filenames(name)
     self._file_paths = self._get_file_paths(data_dir)
@@ -307,7 +303,6 @@
     dataset_builder = _DialogStateTrackingDatasetBuilder(
         name, data_dir, load_domain_label)
 
-    dataset_builder = _DialogStateTrackingDatasetBuilder(name, data_dir)
     super().__init__(
         name=name,
         dataset_builder=dataset_builder,
@@ -333,21 +328,6 @@
       # Extract maxmimum dialog and utterance lengths.
       max_dialog_len = MAX_DIALOG_LEN[self.name]
       max_utt_len = MAX_UTT_LEN[self.name]
-<<<<<<< HEAD
-
-      # Ensure shape of parsed tensors.
-      sys_utt = tf.ensure_shape(sys_utt, (max_dialog_len, max_utt_len))
-      usr_utt = tf.ensure_shape(usr_utt, (max_dialog_len, max_utt_len))
-      state_label = tf.ensure_shape(state_label, (max_dialog_len,))
-
-      return {
-          SYS_UTT_NAME: sys_utt,
-          USR_UTT_NAME: usr_utt,
-          STATE_LABEL_NAME: state_label,
-          DIAL_LEN_NAME: dialog_len
-      }
-
-=======
 
       # Ensure shape of parsed tensors.
       sys_utt = tf.ensure_shape(sys_utt, (max_dialog_len, max_utt_len))
@@ -368,7 +348,6 @@
 
       return example
 
->>>>>>> 1b6554b5
     return _example_parser
 
 
@@ -389,14 +368,9 @@
 class SGDSynthDataset(_DialogStateTrackingDataset):
   """SimDial dataset builder class."""
 
-<<<<<<< HEAD
-  def __init__(self, data_dir=None, **kwargs):
-    super().__init__(name='sgd_synth', data_dir=data_dir, **kwargs)
-=======
   def __init__(self, data_dir=None, load_domain_label=True, **kwargs):
     super().__init__(
         name='sgd_synth',
         data_dir=data_dir,
         load_domain_label=load_domain_label,
-        **kwargs)
->>>>>>> 1b6554b5
+        **kwargs)